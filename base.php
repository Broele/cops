--- conflicted
+++ resolved
@@ -427,16 +427,11 @@
 {
     public function __construct($phref, $ptitle = NULL, $pfacetGroup = NULL, $pactiveFacet = FALSE) {
         parent::__construct ($phref, Link::OPDS_PAGING_TYPE, "http://opds-spec.org/facet", $ptitle, $pfacetGroup, $pactiveFacet);
-<<<<<<< HEAD
         if (!is_null (GetUrlParam (DB))) {
         	$this->href = addURLParameter ($this->href, DB, GetUrlParam (DB));
         	$this->href = addURLParameter ($this->href, VL, GetUrlParam (VL, 0));
         }
-        $this->href = $_SERVER["SCRIPT_NAME"] . $this->href;
-=======
-        if (!is_null (GetUrlParam (DB))) $this->href = addURLParameter ($this->href, DB, GetUrlParam (DB));
         $this->href = parent::getScriptName() . $this->href;
->>>>>>> 3920c743
     }
 }
 
